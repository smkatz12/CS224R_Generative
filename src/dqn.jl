using Distributions
using Random
using Flux
using Flux: update!
using ProgressBars
using Parameters
using Plots
using NeuralVerification

include("verify.jl")

struct MDP
    s₀dists::Vector{Distribution}
    actions::Vector
    reward::Base.Callable
    gen::Base.Callable
    a2ind::Dict
end

struct POMDP
    s₀dists::Vector{Distribution} #State space
    actions::Vector #Action Space
    reward::Base.Callable #Reward Function 
    obs::Base.Callable #Observation Space
    gen::Base.Callable #Transtion Function 
    a2ind::Dict
end


mutable struct DQN
    policy
    target
    replay_buffer::Vector{NamedTuple}
end

@with_kw struct Hyperparameters
    buffer_size::Int64 = 5000 # Size of replay_buffer
    n_eps::Int64 = 5000 # Total number of episodes
    n_steps::Int64 = 50 # Number of steps per episode
    n_grad_steps::Int64 = 5 # Number of gradient steps per update
    update_target_every::Int64 = 100 # How many steps between target updates
    batch_size::Int64 = 64 # Number of samples from the replay buffer
    ϵ::Float64 = 0.3 # ϵ for ϵ-greedy exploration
    learning_rate::Float64 = 1e-3 # learning rate for ADAM optimizer
    use_verify::Bool = false
    save_folder::String = "results/"
end

function to_buffer!(s, o, a, r, s′, o′, replay_buffer, buffer_size)
    """
    Adds experience tuple to replay buffer while maintaining correct buffer size
    """
    length(replay_buffer) == buffer_size ? popfirst!(replay_buffer) : nothing
    push!(replay_buffer, (s=Float32.(s), o=Float32.(o), a=Float32(a), r=Float32(r), s′=Float32.(s′), o′=Float32.(o′)))
end

function sample_batch(replay_buffer, target, a2ind, batch_size)
    """
    Samples and creates training batch
    """
    # Sample experience tuples
    experiences = replay_buffer[randperm(length(replay_buffer))[1:batch_size]]
    # Create S
    O = hcat([e.o for e in experiences]...)
    A = hcat([a2ind[e.a] for e in experiences]...)
    # Create y
    O′ = hcat([e.o′ for e in experiences]...)
    r = hcat([e.r for e in experiences]...)
    y = r + maximum(target(O′), dims=1)
    # Return data
    return O, A, y
end

function sample_batch_verify(replay_buffer, target, a2ind, batch_size)
    """
    Samples and creates training batch
    """
    # Sample experience tuples
    experiences = replay_buffer[randperm(length(replay_buffer))[1:batch_size]]
    # Create S
    O = hcat([e.o for e in experiences]...)
    A = hcat([a2ind[e.a] for e in experiences]...)
    # Create y
    r = hcat([e.r for e in experiences]...)
    concat_net = concat_networks(model, target)
    verifynet = NeuralVerification.network(concat_net)
    y = zeros(batch_size)
    # for i = 1:batch_size
    #     println(i)
<<<<<<< HEAD
=======
    #     y[i] = experiences[i].r + get_max(verifynet,
    #             [-0.8, -0.8, experiences[i].s′[1] / 6.366468343804353, experiences[i].s′[2] / 17.248858791583547],
    #             [0.8, 0.8, experiences[i].s′[1] / 6.366468343804353, experiences[i].s′[2] / 17.248858791583547])
    # end
>>>>>>> 5e868718
    # y = [e.r + get_max(verifynet,
    #                    [-0.8, -0.8, e.s′[1] / 6.366468343804353, e.s′[2] / 17.248858791583547],
    #                    [0.8, 0.8, e.s′[1] / 6.366468343804353, e.s′[2] / 17.248858791583547])
    #     for e in experiences]
    y = [e.r + get_max_heuristic(concat_net,
        [-0.8, -0.8, e.s′[1] / 6.366468343804353, e.s′[2] / 17.248858791583547],
        [0.8, 0.8, e.s′[1] / 6.366468343804353, e.s′[2] / 17.248858791583547])
        for e in experiences]
    # Return data
    return O, A, reshape(y, 1, :)
end

function dqn_loss(policy, O, A, y)
    Q = policy(O)
    ŷ = [Q[a, i] for (i, a) in enumerate(A)]
    return Flux.Losses.mse(ŷ, y)
end

function train(dqn::DQN, pomdp::POMDP, h::Hyperparameters, eval)
    # Gather parameters and initialize optimizer
    θ = Flux.params(dqn.policy)
    opt = ADAM(h.learning_rate)

    # Initialize some counters and storage
    target_step_counter = 0
    episodes = ProgressBar(1:h.n_eps)
    r_average = [] #zeros(h.n_eps)
    r_stdev = [] #zeros(h.n_eps)

    for episode in episodes
        # Reset to sampled initial state
        s = Float32.(rand.(pomdp.s₀dists))
        o = pomdp.obs(s)
        for step in 1:h.n_steps
            if length(dqn.replay_buffer) < h.buffer_size
                # Exploration phase
                a = rand(pomdp.actions)
            else
                # Sample an action with ϵ-greedy exploration
                a = rand() < h.ϵ ? rand(pomdp.actions) : pomdp.actions[argmax(dqn.policy(o))]
            end
            # Simulation step
            s′, o′, r = pomdp.gen(s, a)
            # Add experience tuple to replay buffer
            to_buffer!(s, o, a, r, s′, o′, dqn.replay_buffer, h.buffer_size)
            # Update current state
            s = s′
            o = o′
            # If enough data is in the replay buffer, perform some training steps
            if length(dqn.replay_buffer) >= h.batch_size
                # Get training batch
                if h.use_verify
                    O, A, y = sample_batch_verify(dqn.replay_buffer, dqn.target, pomdp.a2ind, h.batch_size)
                else
                    O, A, y = sample_batch(dqn.replay_buffer, dqn.target, pomdp.a2ind, h.batch_size)
                end
                # Train
                for _ = 1:h.n_grad_steps
                    loss, back = Flux.pullback(() -> dqn_loss(dqn.policy, O, A, y), θ)
                    update!(opt, θ, back(1.0f0))
                    # println(loss)
                end
                # println()
                # Update target if time
                target_step_counter += 1
                if target_step_counter == h.update_target_every
                    dqn.target = deepcopy(dqn.policy)
                    target_step_counter = 0
                end
                r_ave, r_std = eval(pomdp, dqn.policy, (episode - 1) * 50 + step, h.save_folder)
                push!(r_average, r_ave)
                push!(r_stdev, r_std)
            end
        end
        r_ave, r_std = eval(pomdp, dqn.policy, 1, h.save_folder)
        # println("R: ", r_ave, "STD: ", r_std)
        set_postfix(episodes, R="$r_ave", StDev="$r_std")
        # r_average[episode] = r_ave
        # r_stdev[episode] = r_std
    end
    return r_average, r_stdev
end


<|MERGE_RESOLUTION|>--- conflicted
+++ resolved
@@ -87,13 +87,7 @@
     y = zeros(batch_size)
     # for i = 1:batch_size
     #     println(i)
-<<<<<<< HEAD
-=======
-    #     y[i] = experiences[i].r + get_max(verifynet,
-    #             [-0.8, -0.8, experiences[i].s′[1] / 6.366468343804353, experiences[i].s′[2] / 17.248858791583547],
-    #             [0.8, 0.8, experiences[i].s′[1] / 6.366468343804353, experiences[i].s′[2] / 17.248858791583547])
-    # end
->>>>>>> 5e868718
+
     # y = [e.r + get_max(verifynet,
     #                    [-0.8, -0.8, e.s′[1] / 6.366468343804353, e.s′[2] / 17.248858791583547],
     #                    [0.8, 0.8, e.s′[1] / 6.366468343804353, e.s′[2] / 17.248858791583547])
